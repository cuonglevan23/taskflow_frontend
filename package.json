--- conflicted
+++ resolved
@@ -16,10 +16,7 @@
     "lucide-react": "^0.525.0",
     "next": "15.4.2",
     "react": "19.1.0",
-<<<<<<< HEAD
-=======
     "react-apexcharts": "^1.7.0",
->>>>>>> 55c23dc6
     "react-datepicker": "^8.4.0",
     "react-dom": "19.1.0",
     "react-hook-form": "^7.61.1",
